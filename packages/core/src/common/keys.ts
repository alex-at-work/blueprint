/*
 * Copyright 2015 Palantir Technologies, Inc. All rights reserved.
 * Licensed under the BSD-3 License as modified (the “License”); you may obtain a copy
 * of the license at https://github.com/palantir/blueprint/blob/master/LICENSE
 * and https://github.com/palantir/blueprint/blob/master/PATENTS
 */

export const ENTER = 13;
export const SHIFT = 16;
export const ESCAPE = 27;
export const SPACE = 32;
<<<<<<< HEAD
export const TAB = 9;
=======
export const ARROW_LEFT = 37;
export const ARROW_UP = 38;
export const ARROW_RIGHT = 39;
export const ARROW_DOWN = 40;
>>>>>>> 588d3a0e
<|MERGE_RESOLUTION|>--- conflicted
+++ resolved
@@ -5,15 +5,12 @@
  * and https://github.com/palantir/blueprint/blob/master/PATENTS
  */
 
+export const TAB = 9;
 export const ENTER = 13;
 export const SHIFT = 16;
 export const ESCAPE = 27;
 export const SPACE = 32;
-<<<<<<< HEAD
-export const TAB = 9;
-=======
 export const ARROW_LEFT = 37;
 export const ARROW_UP = 38;
 export const ARROW_RIGHT = 39;
-export const ARROW_DOWN = 40;
->>>>>>> 588d3a0e
+export const ARROW_DOWN = 40;